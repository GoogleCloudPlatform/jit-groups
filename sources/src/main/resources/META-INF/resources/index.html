--- conflicted
+++ resolved
@@ -640,15 +640,12 @@
                         item.roleBinding.role,
                         [
                             { text: item.roleBinding.role },
-<<<<<<< HEAD
                             { text: this.activationTypeCaptions[this.activationTypes.filter(type => item.activationType.startsWith(type))[0]] ?? item.activationType },
-                            { text: this.statusCaptions[item.status] ?? item.status, class: item.status === "ACTIVE" ? "activated" : null }
-=======
-                            { text: this.activationTypeCaptions[item.activationType] ?? item.activationType },
-                            { text: (this.statusCaptions[item.status] ?? item.status) + 
-                                    (item.validUntil == null ? "" : ` (${Math.floor((item.validUntil * 1000 - new Date()) / (60*1000))} minutes left)`), 
-                              class: item.status === "ACTIVE" ? "activated" : null }
->>>>>>> 59d9b179
+                            {
+                                text: (this.statusCaptions[item.status] ?? item.status) +
+                                    (item.validUntil == null ? "" : ` (${Math.floor((item.validUntil * 1000 - new Date()) / (60 * 1000))} minutes left)`),
+                                class: item.status === "ACTIVE" ? "activated" : null
+                            }
                         ],
                         true,
                         item.status !== "ACTIVE");
