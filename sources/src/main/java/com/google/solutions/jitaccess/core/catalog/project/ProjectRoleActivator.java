--- conflicted
+++ resolved
@@ -42,24 +42,13 @@
  * Activator for project roles.
  */
 @Dependent
-<<<<<<< HEAD
 public class ProjectRoleActivator extends RequesterPrivilegeActivator<ProjectRoleBinding> {
-  private final ResourceManagerClient resourceManagerClient;
+  private final @NotNull ResourceManagerClient resourceManagerClient;
 
   public ProjectRoleActivator(
       RequesterPrivilegeCatalog<ProjectRoleBinding> catalog,
-      ResourceManagerClient resourceManagerClient,
+      @NotNull ResourceManagerClient resourceManagerClient,
       JustificationPolicy policy) {
-=======
-public class ProjectRoleActivator extends EntitlementActivator<ProjectRoleBinding> {
-  private final @NotNull ResourceManagerClient resourceManagerClient;
-
-  public ProjectRoleActivator(
-    EntitlementCatalog<ProjectRoleBinding> catalog,
-    @NotNull ResourceManagerClient resourceManagerClient,
-    JustificationPolicy policy
-  ) {
->>>>>>> 9575353c
     super(catalog, policy);
 
     Preconditions.checkNotNull(resourceManagerClient, "resourceManagerClient");
@@ -68,22 +57,12 @@
   }
 
   private void provisionTemporaryBinding(
-<<<<<<< HEAD
       String bindingDescription,
       ProjectId projectId,
-      UserId user,
-      String role,
-      Instant startTime,
-      Duration duration) throws AccessException, AlreadyExistsException, IOException {
-=======
-    String bindingDescription,
-    ProjectId projectId,
-    UserEmail user,
-    @NotNull Set<String> roles,
-    @NotNull Instant startTime,
-    @NotNull Duration duration
-  ) throws AccessException, AlreadyExistsException, IOException {
->>>>>>> 9575353c
+      UserEmail user,
+      @NotNull String role,
+      @NotNull Instant startTime,
+      @NotNull Duration duration) throws AccessException, AlreadyExistsException, IOException {
 
     //
     // Add time-bound IAM binding.
@@ -115,50 +94,16 @@
 
   @Override
   protected void provisionAccess(
-<<<<<<< HEAD
-      UserId approvingUser,
-      ActivationRequest<ProjectRoleBinding> request) throws AccessException, AlreadyExistsException, IOException {
-=======
-    @NotNull JitActivationRequest<ProjectRoleBinding> request
-  ) throws AccessException, AlreadyExistsException, IOException {
->>>>>>> 9575353c
+      UserEmail approvingUser,
+      @NotNull ActivationRequest<ProjectRoleBinding> request)
+      throws AccessException, AlreadyExistsException, IOException {
 
     Preconditions.checkNotNull(request, "request");
 
     var bindingDescription = String.format(
-<<<<<<< HEAD
         "Approved by %s, justification: %s",
         approvingUser.email,
         request.justification());
-=======
-      "Self-approved, justification: %s",
-      request.justification());
-
-    provisionTemporaryBinding(
-      bindingDescription,
-      ProjectActivationRequest.projectId(request),
-      request.requestingUser(),
-      request.entitlements()
-        .stream()
-        .map(e -> e.roleBinding().role())
-        .collect(Collectors.toSet()),
-      request.startTime(),
-      request.duration());
-  }
-
-  @Override
-  protected void provisionAccess(
-    @NotNull UserEmail approvingUser,
-    @NotNull MpaActivationRequest<ProjectRoleBinding> request
-  ) throws AccessException, AlreadyExistsException, IOException {
-
-    Preconditions.checkNotNull(request, "request");
-
-    var bindingDescription = String.format(
-      "Approved by %s, justification: %s",
-      approvingUser.email,
-      request.justification());
->>>>>>> 9575353c
 
     //
     // NB. The start/end time for the binding is derived from the approval token. If
@@ -179,29 +124,12 @@
   }
 
   @Override
-<<<<<<< HEAD
-  public JsonWebTokenConverter<com.google.solutions.jitaccess.core.catalog.ActivationRequest<ProjectRoleBinding>> createTokenConverter() {
+  public @NotNull JsonWebTokenConverter<com.google.solutions.jitaccess.core.catalog.ActivationRequest<ProjectRoleBinding>> createTokenConverter() {
     return new JsonWebTokenConverter<>() {
       @Override
       public JsonWebToken.Payload convert(
-          com.google.solutions.jitaccess.core.catalog.ActivationRequest<ProjectRoleBinding> request) {
+          @NotNull com.google.solutions.jitaccess.core.catalog.ActivationRequest<ProjectRoleBinding> request) {
         var roleBinding = request.requesterPrivilege().roleBinding();
-=======
-  public @NotNull JsonWebTokenConverter<MpaActivationRequest<ProjectRoleBinding>> createTokenConverter() {
-    return new JsonWebTokenConverter<>() {
-      @Override
-      public JsonWebToken.Payload convert(@NotNull MpaActivationRequest<ProjectRoleBinding> request) {
-        var roleBindings = request.entitlements()
-          .stream()
-          .map(ent -> ent.roleBinding())
-          .toList();
-
-        if (roleBindings.size() != 1) {
-          throw new IllegalArgumentException("Request must have exactly one entitlement");
-        }
-
-        var roleBinding = roleBindings.get(0);
->>>>>>> 9575353c
 
         return new JsonWebToken.Payload()
             .setJwtId(request.id().toString())
@@ -217,9 +145,8 @@
 
       @SuppressWarnings("unchecked")
       @Override
-<<<<<<< HEAD
-      public com.google.solutions.jitaccess.core.catalog.ActivationRequest<ProjectRoleBinding> convert(
-          JsonWebToken.Payload payload) {
+      public @NotNull com.google.solutions.jitaccess.core.catalog.ActivationRequest<ProjectRoleBinding> convert(
+          @NotNull JsonWebToken.Payload payload) {
         var roleBinding = new RoleBinding(
             payload.get("resource").toString(),
             payload.get("role").toString());
@@ -229,37 +156,16 @@
 
         return new ActivationRequest<ProjectRoleBinding>(
             new ActivationId(payload.getJwtId()),
-            new UserId(payload.get("beneficiary").toString()),
+            new UserEmail(payload.get("beneficiary").toString()),
             ((List<String>) payload.get("reviewers"))
                 .stream()
-                .map(email -> new UserId(email))
+                .map(email -> new UserEmail(email))
                 .collect(Collectors.toSet()),
             new ProjectRoleBinding(roleBinding),
             ActivationTypeFactory.createFromName(payload.get("type").toString()),
             payload.get("justification").toString(),
             Instant.ofEpochSecond(startTime),
             Duration.ofSeconds(endTime - startTime));
-=======
-      public @NotNull MpaActivationRequest<ProjectRoleBinding> convert(JsonWebToken.@NotNull Payload payload) {
-        var roleBinding = new RoleBinding(
-          payload.get("resource").toString(),
-          payload.get("role").toString());
-
-        var startTime = ((Number)payload.get("start")).longValue();
-        var endTime = ((Number)payload.get("end")).longValue();
-
-        return new MpaRequest<>(
-          new ActivationId(payload.getJwtId()),
-          new UserEmail(payload.get("beneficiary").toString()),
-          Set.of(new ProjectRoleBinding(roleBinding)),
-          ((List<String>)payload.get("reviewers"))
-            .stream()
-            .map(email -> new UserEmail(email))
-            .collect(Collectors.toSet()),
-          payload.get("justification").toString(),
-          Instant.ofEpochSecond(startTime),
-          Duration.ofSeconds(endTime - startTime));
->>>>>>> 9575353c
       }
     };
   }
