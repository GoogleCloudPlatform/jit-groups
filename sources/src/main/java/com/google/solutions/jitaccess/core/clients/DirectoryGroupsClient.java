//
// Copyright 2023 Google LLC
//
// Licensed to the Apache Software Foundation (ASF) under one
// or more contributor license agreements.  See the NOTICE file
// distributed with this work for additional information
// regarding copyright ownership.  The ASF licenses this file
// to you under the Apache License, Version 2.0 (the
// "License"); you may not use this file except in compliance
// with the License.  You may obtain a copy of the License at
//
//   http://www.apache.org/licenses/LICENSE-2.0
//
// Unless required by applicable law or agreed to in writing,
// software distributed under the License is distributed on an
// "AS IS" BASIS, WITHOUT WARRANTIES OR CONDITIONS OF ANY
// KIND, either express or implied.  See the License for the
// specific language governing permissions and limitations
// under the License.
//

package com.google.solutions.jitaccess.core.clients;

import com.google.api.client.googleapis.json.GoogleJsonResponseException;
import com.google.api.client.json.gson.GsonFactory;
import com.google.api.services.directory.Directory;
import com.google.api.services.directory.model.Group;
import com.google.api.services.directory.model.Member;
import com.google.auth.oauth2.GoogleCredentials;
import com.google.common.base.Preconditions;
import com.google.solutions.jitaccess.core.*;
import jakarta.inject.Singleton;
import org.jetbrains.annotations.NotNull;

import java.io.IOException;
import java.security.GeneralSecurityException;
import java.util.Collection;
import java.util.List;
import java.util.stream.Collectors;

/**
 * Client for the Directory API.
 */
@Singleton
public class DirectoryGroupsClient {
  public static final String OAUTH_SCOPE = "https://www.googleapis.com/auth/admin.directory.group.readonly";

  private final @NotNull Options options;
  private final @NotNull GoogleCredentials credentials;
  private final HttpTransport.@NotNull Options httpOptions;

  public DirectoryGroupsClient(
<<<<<<< HEAD
      GoogleCredentials credentials,
      Options options,
      HttpTransport.Options httpOptions) {
=======
    @NotNull GoogleCredentials credentials,
    @NotNull Options options,
    HttpTransport.@NotNull Options httpOptions
  ) {
>>>>>>> 9575353c
    Preconditions.checkNotNull(credentials, "credentials");
    Preconditions.checkNotNull(options, "options");
    Preconditions.checkNotNull(httpOptions, "httpOptions");

    this.credentials = credentials;
    this.options = options;
    this.httpOptions = httpOptions;
  }

  private @NotNull Directory createClient() throws IOException {
    try {
      return new Directory.Builder(
          HttpTransport.newTransport(),
          new GsonFactory(),
          HttpTransport.newAuthenticatingRequestInitializer(this.credentials, this.httpOptions))
          .setApplicationName(ApplicationVersion.USER_AGENT)
          .build();
    } catch (GeneralSecurityException e) {
      throw new IOException("Creating a Directory client failed", e);
    }
  }

  /**
   * List all groups a given user is a direct member of.
   */
<<<<<<< HEAD
  public Collection<Group> listDirectGroupMemberships(
      UserId user) throws AccessException, IOException {
=======
  public @NotNull Collection<Group> listDirectGroupMemberships(
    @NotNull UserEmail user
  ) throws AccessException, IOException {
>>>>>>> 9575353c
    try {
      //
      // NB. Using userKey doesn't work for service account,
      // so we have to use a query.
      //
      var result = createClient()
          .groups()
          .list()
          .setCustomer(this.options.customerId)
          .setQuery(String.format("memberKey=%s", user.email))
          .execute();

      return result.getGroups() != null
          ? result.getGroups()
          : List.of();
    } catch (GoogleJsonResponseException e) {
      switch (e.getStatusCode()) {
        case 401:
          throw new NotAuthenticatedException("Not authenticated", e);
        case 403:
          throw new AccessDeniedException("Access to Directory API was denied", e);
        case 400:
        case 404:
          throw new ResourceNotFoundException(
              String.format(
                  "The customer ID '%s' is invalid, the user '%s' does not exist, or it belongs to an unknown domain",
                  this.options.customerId,
                  user),
              e);
        default:
          throw (GoogleJsonResponseException) e.fillInStackTrace();
      }
    }
  }

  /**
   * List users that are a direct member of the given group.
   */
<<<<<<< HEAD
  public Collection<Member> listDirectGroupMembers(
      String groupEmail) throws AccessException, IOException {
=======
  public @NotNull Collection<Member> listDirectGroupMembers(
    String groupEmail
  ) throws AccessException, IOException {
>>>>>>> 9575353c
    try {
      var result = createClient()
          .members()
          .list(groupEmail)
          .execute();

      if (result.getMembers() == null) {
        return List.of();
      }

      return result.getMembers()
          .stream()
          .filter(member -> "USER".equals(member.getType()))
          .filter(member -> "ACTIVE".equals(member.getStatus()))
          .collect(Collectors.toList());
    } catch (GoogleJsonResponseException e) {
      switch (e.getStatusCode()) {
        case 401:
          throw new NotAuthenticatedException("Not authenticated", e);
        case 403:
          throw new AccessDeniedException("Access to Directory API was denied", e);
        case 404:
          throw new ResourceNotFoundException(
              String.format("The group '%s' does not exist", groupEmail), e);
        default:
          throw (GoogleJsonResponseException) e.fillInStackTrace();
      }
    }
  }

  // ---------------------------------------------------------------------------
  // Inner classes.
  // ---------------------------------------------------------------------------

  public record Options(
      String customerId) {
    public Options {
      Preconditions.checkNotNull(customerId, "customerId");
      Preconditions.checkArgument(
          customerId.startsWith("C"),
          "Customer ID must use format Cxxxxxxxx");
    }
  }
}<|MERGE_RESOLUTION|>--- conflicted
+++ resolved
@@ -50,16 +50,9 @@
   private final HttpTransport.@NotNull Options httpOptions;
 
   public DirectoryGroupsClient(
-<<<<<<< HEAD
-      GoogleCredentials credentials,
-      Options options,
-      HttpTransport.Options httpOptions) {
-=======
-    @NotNull GoogleCredentials credentials,
-    @NotNull Options options,
-    HttpTransport.@NotNull Options httpOptions
-  ) {
->>>>>>> 9575353c
+      @NotNull GoogleCredentials credentials,
+      @NotNull Options options,
+      @NotNull HttpTransport.Options httpOptions) {
     Preconditions.checkNotNull(credentials, "credentials");
     Preconditions.checkNotNull(options, "options");
     Preconditions.checkNotNull(httpOptions, "httpOptions");
@@ -85,14 +78,8 @@
   /**
    * List all groups a given user is a direct member of.
    */
-<<<<<<< HEAD
-  public Collection<Group> listDirectGroupMemberships(
-      UserId user) throws AccessException, IOException {
-=======
   public @NotNull Collection<Group> listDirectGroupMemberships(
-    @NotNull UserEmail user
-  ) throws AccessException, IOException {
->>>>>>> 9575353c
+      @NotNull UserEmail user) throws AccessException, IOException {
     try {
       //
       // NB. Using userKey doesn't work for service account,
@@ -131,14 +118,8 @@
   /**
    * List users that are a direct member of the given group.
    */
-<<<<<<< HEAD
-  public Collection<Member> listDirectGroupMembers(
+  public @NotNull Collection<Member> listDirectGroupMembers(
       String groupEmail) throws AccessException, IOException {
-=======
-  public @NotNull Collection<Member> listDirectGroupMembers(
-    String groupEmail
-  ) throws AccessException, IOException {
->>>>>>> 9575353c
     try {
       var result = createClient()
           .members()
