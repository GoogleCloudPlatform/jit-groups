--- conflicted
+++ resolved
@@ -144,14 +144,8 @@
           // condition)
           //
           Predicate<Binding> isObsolete = b -> Bindings.equals(b, binding, false)
-<<<<<<< HEAD
               && b.getCondition() != null
-              && IamTemporaryAccessConditions
-                  .isTemporaryAccessCondition(b.getCondition().getExpression());
-=======
-            && b.getCondition() != null
-            && TemporaryIamCondition.isTemporaryAccessCondition(b.getCondition().getExpression());
->>>>>>> 59d9b179
+              && TemporaryIamCondition.isTemporaryAccessCondition(b.getCondition().getExpression());
 
           var nonObsoleteBindings = policy.getBindings().stream()
               .filter(isObsolete.negate())
