--- conflicted
+++ resolved
@@ -73,15 +73,8 @@
           this.runtimeEnvironment.getProjectNumber(), this.runtimeEnvironment.getProjectId());
     } else {
       return String.format(
-<<<<<<< HEAD
           "/projects/%s/global/backendServices/%s",
-          this.runtimeEnvironment.getProjectNumber(),
-          this.runtimeEnvironment.getBackendServiceId().toString());
-=======
-        "/projects/%s/global/backendServices/%s",
-        this.runtimeEnvironment.getProjectNumber(), this.runtimeEnvironment.getBackendServiceId()
-      );
->>>>>>> 9575353c
+          this.runtimeEnvironment.getProjectNumber(), this.runtimeEnvironment.getBackendServiceId());
     }
   }
 
@@ -189,10 +182,9 @@
     this.log.setPrincipal(principal);
 
     requestContext.setSecurityContext(
-<<<<<<< HEAD
         new SecurityContext() {
           @Override
-          public Principal getUserPrincipal() {
+          public @NotNull Principal getUserPrincipal() {
             return principal;
           }
 
@@ -207,33 +199,10 @@
           }
 
           @Override
-          public String getAuthenticationScheme() {
+          public @NotNull String getAuthenticationScheme() {
             return "IAP";
           }
         });
-=======
-      new SecurityContext() {
-        @Override
-        public @NotNull Principal getUserPrincipal() {
-          return principal;
-        }
-
-        @Override
-        public boolean isUserInRole(String s) {
-          return false;
-        }
-
-        @Override
-        public boolean isSecure() {
-          return true;
-        }
-
-        @Override
-        public @NotNull String getAuthenticationScheme() {
-          return "IAP";
-        }
-      });
->>>>>>> 9575353c
 
     this.log.newInfoEntry(EVENT_AUTHENTICATE, "Authenticated IAP principal").write();
   }
