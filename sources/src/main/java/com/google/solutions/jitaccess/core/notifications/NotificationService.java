--- conflicted
+++ resolved
@@ -104,16 +104,9 @@
     public abstract String getType();
 
     protected Notification(
-<<<<<<< HEAD
-        Collection<UserId> toRecipients,
-        Collection<UserId> ccRecipients,
-        String subject) {
-=======
-      @NotNull Collection<UserEmail> toRecipients,
-      @NotNull Collection<UserEmail> ccRecipients,
-      @NotNull String subject
-    ) {
->>>>>>> 9575353c
+        @NotNull Collection<UserEmail> toRecipients,
+        @NotNull Collection<UserEmail> ccRecipients,
+        @NotNull String subject) {
       Preconditions.checkNotNull(toRecipients, "toRecipients");
       Preconditions.checkNotNull(ccRecipients, "ccRecipients");
       Preconditions.checkNotNull(subject, "subject");
