--- conflicted
+++ resolved
@@ -106,12 +106,7 @@
         IntegrationTestEnvironment.APPLICATION_CREDENTIALS,
         HttpTransport.Options.DEFAULT);
 
-<<<<<<< HEAD
-    String condition = IamTemporaryAccessConditions.createExpression(Instant.now(), Duration.ofMinutes(5));
-=======
-    String condition =
-      new TemporaryIamCondition(Instant.now(), Duration.ofMinutes(5)).toString();
->>>>>>> 59d9b179
+    String condition = new TemporaryIamCondition(Instant.now(), Duration.ofMinutes(5)).toString();
 
     adapter.addProjectIamBinding(
         IntegrationTestEnvironment.PROJECT_ID,
@@ -131,31 +126,17 @@
 
     // Add an "old" temporary IAM binding.
     adapter.addProjectIamBinding(
-<<<<<<< HEAD
         IntegrationTestEnvironment.PROJECT_ID,
         new Binding()
             .setMembers(List.of("serviceAccount:" + IntegrationTestEnvironment.TEMPORARY_ACCESS_USER.email))
             .setRole("roles/browser")
             .setCondition(new Expr()
                 .setTitle("old binding")
-                .setExpression(IamTemporaryAccessConditions.createExpression(
+                .setExpression(new TemporaryIamCondition(
                     Instant.now().minus(Duration.ofDays(1)),
-                    Duration.ofMinutes(5)))),
+                    Duration.ofMinutes(5)).toString())),
         EnumSet.of(ResourceManagerClient.IamBindingOptions.NONE),
         REQUEST_REASON);
-=======
-      IntegrationTestEnvironment.PROJECT_ID,
-      new Binding()
-        .setMembers(List.of("serviceAccount:" + IntegrationTestEnvironment.TEMPORARY_ACCESS_USER.email))
-        .setRole("roles/browser")
-        .setCondition(new Expr()
-          .setTitle("old binding")
-          .setExpression(new TemporaryIamCondition(
-            Instant.now().minus(Duration.ofDays(1)),
-            Duration.ofMinutes(5)).toString())),
-      EnumSet.of(ResourceManagerClient.IamBindingOptions.NONE),
-      REQUEST_REASON);
->>>>>>> 59d9b179
 
     // Add a permanent binding (with some random condition) for the same role.
     adapter.addProjectIamBinding(
@@ -199,7 +180,6 @@
 
     // Add "new" temporary binding, overriding the old one.
     adapter.addProjectIamBinding(
-<<<<<<< HEAD
         IntegrationTestEnvironment.PROJECT_ID,
         new Binding()
             .setMembers(List.of("serviceAccount:" + IntegrationTestEnvironment.TEMPORARY_ACCESS_USER.email))
@@ -207,21 +187,9 @@
             .setCondition(new Expr()
                 .setTitle("new binding")
                 .setExpression(
-                    IamTemporaryAccessConditions.createExpression(
-                        Instant.now(), Duration.ofMinutes(5)))),
+                    new TemporaryIamCondition(Instant.now(), Duration.ofMinutes(5)).toString())),
         EnumSet.of(ResourceManagerClient.IamBindingOptions.PURGE_EXISTING_TEMPORARY_BINDINGS),
         REQUEST_REASON);
-=======
-      IntegrationTestEnvironment.PROJECT_ID,
-      new Binding()
-        .setMembers(List.of("serviceAccount:" + IntegrationTestEnvironment.TEMPORARY_ACCESS_USER.email))
-        .setRole("roles/browser")
-        .setCondition(new Expr()
-          .setTitle("new binding")
-          .setExpression(new TemporaryIamCondition(Instant.now(), Duration.ofMinutes(5)).toString())),
-      EnumSet.of(ResourceManagerClient.IamBindingOptions.PURGE_EXISTING_TEMPORARY_BINDINGS),
-      REQUEST_REASON);
->>>>>>> 59d9b179
 
     var newPolicy = service
         .projects()
@@ -260,23 +228,13 @@
         HttpTransport.Options.DEFAULT);
 
     var newBinding = new Binding()
-<<<<<<< HEAD
         .setMembers(List.of("serviceAccount:" + IntegrationTestEnvironment.TEMPORARY_ACCESS_USER.email))
         .setRole("roles/browser")
         .setCondition(new Expr()
             .setTitle("temporary binding")
-            .setExpression(IamTemporaryAccessConditions.createExpression(
+            .setExpression(new TemporaryIamCondition(
                 Instant.now(),
-                Instant.now().plus(Duration.ofMinutes(1)))));
-=======
-      .setMembers(List.of("serviceAccount:" + IntegrationTestEnvironment.TEMPORARY_ACCESS_USER.email))
-      .setRole("roles/browser")
-      .setCondition(new Expr()
-        .setTitle("temporary binding")
-        .setExpression(new TemporaryIamCondition(
-          Instant.now(),
-          Instant.now().plus(Duration.ofMinutes(1))).toString()));
->>>>>>> 59d9b179
+                Instant.now().plus(Duration.ofMinutes(1))).toString()));
 
     // Add binding -> succeeds as no equivalent binding exists.
     adapter.addProjectIamBinding(
