//
// Copyright 2023 Google LLC
//
// Licensed to the Apache Software Foundation (ASF) under one
// or more contributor license agreements.  See the NOTICE file
// distributed with this work for additional information
// regarding copyright ownership.  The ASF licenses this file
// to you under the Apache License, Version 2.0 (the
// "License"); you may not use this file except in compliance
// with the License.  You may obtain a copy of the License at
//
//   http://www.apache.org/licenses/LICENSE-2.0
//
// Unless required by applicable law or agreed to in writing,
// software distributed under the License is distributed on an
// "AS IS" BASIS, WITHOUT WARRANTIES OR CONDITIONS OF ANY
// KIND, either express or implied.  See the License for the
// specific language governing permissions and limitations
// under the License.
//

package com.google.solutions.jitaccess.core.catalog.project;

import com.google.solutions.jitaccess.core.AccessDeniedException;
import com.google.solutions.jitaccess.core.ProjectId;
import com.google.solutions.jitaccess.core.RoleBinding;
import com.google.solutions.jitaccess.core.UserEmail;
import com.google.solutions.jitaccess.core.catalog.*;
import com.google.solutions.jitaccess.core.catalog.RequesterPrivilege.Status;
import com.google.solutions.jitaccess.core.clients.ResourceManagerClient;
import org.junit.jupiter.api.Test;
import org.mockito.Mockito;

import java.time.Duration;
import java.util.EnumSet;
import java.util.List;
import java.util.Set;
import java.util.TreeSet;
import java.util.stream.Collectors;

import static org.junit.jupiter.api.Assertions.*;
import static org.mockito.ArgumentMatchers.any;
import static org.mockito.ArgumentMatchers.eq;
import static org.mockito.Mockito.*;

public class TestMpaProjectRoleCatalog {

<<<<<<< HEAD
  private static final UserId SAMPLE_REQUESTING_USER = new UserId("user@example.com");
  private static final UserId SAMPLE_APPROVING_USER = new UserId("approver@example.com");
=======
  private static final UserEmail SAMPLE_REQUESTING_USER = new UserEmail("user@example.com");
  private static final UserEmail SAMPLE_APPROVIING_USER = new UserEmail("approver@example.com");
>>>>>>> 9575353c
  private static final ProjectId SAMPLE_PROJECT = new ProjectId("project-1");
  private static final String SAMPLE_ROLE = "roles/resourcemanager.role1";

  // ---------------------------------------------------------------------------
  // validateRequest.
  // ---------------------------------------------------------------------------

  @Test
  public void whenDurationExceedsMax_ThenValidateRequestThrowsException() throws Exception {
    var catalog = new MpaProjectRoleCatalog(
        Mockito.mock(PolicyAnalyzerRepository.class),
        Mockito.mock(ResourceManagerClient.class),
        new MpaProjectRoleCatalog.Options(
            null,
            Duration.ofMinutes(30),
            1,
            2));

    var request = Mockito.mock(ActivationRequest.class);
    when(request.duration()).thenReturn(catalog.options().maxActivationDuration().plusMinutes(1));

    assertThrows(
        IllegalArgumentException.class,
        () -> catalog.validateRequest(request));
  }

  @Test
  public void whenDurationBelowMin_ThenValidateRequestThrowsException() throws Exception {
    var catalog = new MpaProjectRoleCatalog(
        Mockito.mock(PolicyAnalyzerRepository.class),
        Mockito.mock(ResourceManagerClient.class),
        new MpaProjectRoleCatalog.Options(
            null,
            Duration.ofMinutes(30),
            1,
            2));

    var request = Mockito.mock(ActivationRequest.class);
    when(request.duration()).thenReturn(catalog.options().minActivationDuration().minusMinutes(1));

    assertThrows(
        IllegalArgumentException.class,
        () -> catalog.validateRequest(request));
  }

  @Test
  public void whenReviewersMissingAndTypeSelfApproval_ThenValidateRequestReturns() throws Exception {
    var catalog = new MpaProjectRoleCatalog(
        Mockito.mock(PolicyAnalyzerRepository.class),
        Mockito.mock(ResourceManagerClient.class),
        new MpaProjectRoleCatalog.Options(
            null,
            Duration.ofMinutes(30),
            1,
            2));

    var request = Mockito.mock(ActivationRequest.class);
    when(request.duration()).thenReturn(catalog.options().minActivationDuration());
    when(request.reviewers()).thenReturn(null);
    when(request.activationType()).thenReturn(new SelfApproval());

    assertDoesNotThrow(() -> catalog.validateRequest(request));
  }

  @Test
  public void whenReviewersMissingAndTypeRequiresApproval_ThenValidateRequestThrowsException() throws Exception {
    var catalog = new MpaProjectRoleCatalog(
        Mockito.mock(PolicyAnalyzerRepository.class),
        Mockito.mock(ResourceManagerClient.class),
        new MpaProjectRoleCatalog.Options(
            null,
            Duration.ofMinutes(30),
            1,
            2));

    var request = Mockito.mock(ActivationRequest.class);
    when(request.duration()).thenReturn(catalog.options().minActivationDuration());
    when(request.reviewers()).thenReturn(null);
    when(request.activationType()).thenReturn(new ExternalApproval("topic"));

    assertThrows(
        IllegalArgumentException.class,
        () -> catalog.validateRequest(request));
  }

  @Test
  public void whenNumberOfReviewersExceedsMax_ThenValidateRequestThrowsException() throws Exception {
    var catalog = new MpaProjectRoleCatalog(
        Mockito.mock(PolicyAnalyzerRepository.class),
        Mockito.mock(ResourceManagerClient.class),
        new MpaProjectRoleCatalog.Options(
            null,
            Duration.ofMinutes(30),
            1,
            2));

    var request = Mockito.mock(ActivationRequest.class);
    when(request.duration()).thenReturn(catalog.options().minActivationDuration());
    when(request.reviewers()).thenReturn(Set.of(
<<<<<<< HEAD
        new UserId("user-1@example.com"),
        new UserId("user-2@example.com"),
        new UserId("user-3@example.com")));
    when(request.activationType()).thenReturn(new ExternalApproval("topic"));
=======
      new UserEmail("user-1@example.com"),
      new UserEmail("user-2@example.com"),
      new UserEmail("user-3@example.com")));
>>>>>>> 9575353c

    assertThrows(
        IllegalArgumentException.class,
        () -> catalog.validateRequest(request));
  }

  @Test
  public void whenNumberOfReviewersBelowMinAndRequiresApproval_ThenValidateRequestThrowsException() throws Exception {
    var catalog = new MpaProjectRoleCatalog(
        Mockito.mock(PolicyAnalyzerRepository.class),
        Mockito.mock(ResourceManagerClient.class),
        new MpaProjectRoleCatalog.Options(
            null,
            Duration.ofMinutes(30),
            2,
            2));

    var request = Mockito.mock(ActivationRequest.class);
    when(request.duration()).thenReturn(catalog.options().minActivationDuration());
    when(request.reviewers()).thenReturn(Set.of(
<<<<<<< HEAD
        new UserId("user-1@example.com")));
    when(request.activationType()).thenReturn(new PeerApproval("topic"));
=======
      new UserEmail("user-1@example.com")));
>>>>>>> 9575353c

    assertThrows(
        IllegalArgumentException.class,
        () -> catalog.validateRequest(request));
  }

  @Test
  public void whenNumberOfReviewersOk_ThenValidateRequestReturns() throws Exception {
    var catalog = new MpaProjectRoleCatalog(
        Mockito.mock(PolicyAnalyzerRepository.class),
        Mockito.mock(ResourceManagerClient.class),
        new MpaProjectRoleCatalog.Options(
            null,
            Duration.ofMinutes(30),
            1,
            2));

    var request = Mockito.mock(ActivationRequest.class);
    when(request.duration()).thenReturn(catalog.options().minActivationDuration());
    when(request.reviewers()).thenReturn(Set.of(
<<<<<<< HEAD
        new UserId("user-1@example.com")));
    when(request.activationType()).thenReturn(new ExternalApproval("topic"));
=======
      new UserEmail("user-1@example.com")));
>>>>>>> 9575353c

    catalog.validateRequest(request);
  }

  // ---------------------------------------------------------------------------
  // verifyUserCanActivatePrivileges.
  // ---------------------------------------------------------------------------

  @Test
  public void whenPrivilegeNotFound_ThenVerifyUserCanActivateRequesterPrivilegesThrowsException() throws Exception {
    var policyAnalyzer = Mockito.mock(PolicyAnalyzerRepository.class);

    var catalog = new MpaProjectRoleCatalog(
        policyAnalyzer,
        Mockito.mock(ResourceManagerClient.class),
        new MpaProjectRoleCatalog.Options(null, Duration.ofMinutes(30), 1, 2));

    var selfApproval = new SelfApproval();

    when(policyAnalyzer
        .findRequesterPrivileges(
            eq(SAMPLE_REQUESTING_USER),
            eq(SAMPLE_PROJECT),
            eq(Set.of(selfApproval)),
            eq(EnumSet.of(RequesterPrivilege.Status.INACTIVE))))
        .thenReturn(RequesterPrivilegeSet.empty());

    assertThrows(
        AccessDeniedException.class,
        () -> catalog.verifyUserCanActivateRequesterPrivileges(
            SAMPLE_REQUESTING_USER,
            SAMPLE_PROJECT,
            selfApproval,
            List.of(new ProjectRoleBinding(new RoleBinding(SAMPLE_PROJECT, SAMPLE_ROLE)))));
  }

  @Test
  public void whenActivationTypeMismatches_ThenVerifyUserCanActivateRequesterPrivilegesThrowsException()
      throws Exception {
    var policyAnalyzer = Mockito.mock(PolicyAnalyzerRepository.class);

    var catalog = new MpaProjectRoleCatalog(
        policyAnalyzer,
        Mockito.mock(ResourceManagerClient.class),
        new MpaProjectRoleCatalog.Options(null, Duration.ofMinutes(30), 1, 2));

    var peerApprovalPrivilege = new RequesterPrivilege<>(
        new ProjectRoleBinding(new RoleBinding(SAMPLE_PROJECT, SAMPLE_ROLE)),
        "-",
        new PeerApproval("topic"),
        RequesterPrivilege.Status.INACTIVE);

    var selfApproval = new SelfApproval();

    when(policyAnalyzer
        .findRequesterPrivileges(
            eq(SAMPLE_REQUESTING_USER),
            eq(SAMPLE_PROJECT),
            eq(Set.of(selfApproval)),
            eq(EnumSet.of(RequesterPrivilege.Status.INACTIVE))))
        .thenReturn(RequesterPrivilegeSet.empty());

    assertThrows(
        AccessDeniedException.class,
        () -> catalog.verifyUserCanActivateRequesterPrivileges(
            SAMPLE_REQUESTING_USER,
            SAMPLE_PROJECT,
            selfApproval,
            List.of(peerApprovalPrivilege.id())));
  }

  @Test
  public void whenTopicMismatches_ThenVerifyUserCanActivateRequesterPrivilegesThrowsException()
      throws Exception {
    var policyAnalyzer = Mockito.mock(PolicyAnalyzerRepository.class);

    var catalog = new MpaProjectRoleCatalog(
        policyAnalyzer,
        Mockito.mock(ResourceManagerClient.class),
        new MpaProjectRoleCatalog.Options(null, Duration.ofMinutes(30), 1, 2));

    var peerApprovalPrivilege = new RequesterPrivilege<>(
        new ProjectRoleBinding(new RoleBinding(SAMPLE_PROJECT, SAMPLE_ROLE)),
        "-",
        new PeerApproval("topic"),
        RequesterPrivilege.Status.INACTIVE);

    var peerApproval = new PeerApproval("topic2");

    when(policyAnalyzer
        .findRequesterPrivileges(
            eq(SAMPLE_REQUESTING_USER),
            eq(SAMPLE_PROJECT),
            eq(Set.of(peerApproval)),
            eq(EnumSet.of(RequesterPrivilege.Status.INACTIVE))))
        .thenReturn(RequesterPrivilegeSet.empty());

    assertThrows(
        AccessDeniedException.class,
        () -> catalog.verifyUserCanActivateRequesterPrivileges(
            SAMPLE_REQUESTING_USER,
            SAMPLE_PROJECT,
            peerApproval,
            List.of(peerApprovalPrivilege.id())));
  }

  @Test
  public void whenUserHasTopicEmpty_ThenVerifyUserCanActivateRequesterPrivilegesReturns()
      throws Exception {
    var policyAnalyzer = Mockito.mock(PolicyAnalyzerRepository.class);

    var catalog = new MpaProjectRoleCatalog(
        policyAnalyzer,
        Mockito.mock(ResourceManagerClient.class),
        new MpaProjectRoleCatalog.Options(null, Duration.ofMinutes(30), 1, 2));

    var peerApprovalPrivilege = new RequesterPrivilege<>(
        new ProjectRoleBinding(new RoleBinding(SAMPLE_PROJECT, SAMPLE_ROLE)),
        "-",
        new PeerApproval(""),
        RequesterPrivilege.Status.INACTIVE);

    var peerApproval = new PeerApproval("topic");

    when(policyAnalyzer
<<<<<<< HEAD
        .findRequesterPrivileges(
            eq(SAMPLE_REQUESTING_USER),
            eq(SAMPLE_PROJECT),
            eq(Set.of(peerApproval)),
            eq(EnumSet.of(RequesterPrivilege.Status.INACTIVE))))
        .thenReturn(RequesterPrivilegeSet.build(
            new TreeSet(Set.of(peerApprovalPrivilege)),
            Set.of(),
            Set.of(),
            Set.of()));

    assertDoesNotThrow(
        () -> catalog.verifyUserCanActivateRequesterPrivileges(
            SAMPLE_REQUESTING_USER,
            SAMPLE_PROJECT,
            peerApproval,
            List.of(peerApprovalPrivilege.id())));
  }

  @Test
  public void whenRequestHasTopicEmpty_ThenVerifyUserCanActivateRequesterPrivilegesThrows()
      throws Exception {
    var policyAnalyzer = Mockito.mock(PolicyAnalyzerRepository.class);

    var catalog = new MpaProjectRoleCatalog(
        policyAnalyzer,
        Mockito.mock(ResourceManagerClient.class),
        new MpaProjectRoleCatalog.Options(null, Duration.ofMinutes(30), 1, 2));

    var peerApprovalPrivilege = new RequesterPrivilege<>(
        new ProjectRoleBinding(new RoleBinding(SAMPLE_PROJECT, SAMPLE_ROLE)),
        "-",
        new PeerApproval("topic"),
        RequesterPrivilege.Status.INACTIVE);

    var peerApproval = new PeerApproval("");
=======
      .findEntitlements(
        eq(SAMPLE_REQUESTING_USER),
        eq(SAMPLE_PROJECT),
        eq(EnumSet.of(ActivationType.MPA)),
        eq(EnumSet.of(Entitlement.Status.AVAILABLE))))
      .thenReturn(new EntitlementSet<>(
        new TreeSet<>(Set.of(mpaEntitlement)),
        new TreeSet<>(),
        Set.of()));
>>>>>>> 9575353c

    when(policyAnalyzer
        .findRequesterPrivileges(
            eq(SAMPLE_REQUESTING_USER),
            eq(SAMPLE_PROJECT),
            eq(Set.of(peerApproval)),
            eq(EnumSet.of(RequesterPrivilege.Status.INACTIVE))))
        .thenReturn(RequesterPrivilegeSet.build(
            new TreeSet<>(Set.of(peerApprovalPrivilege)),
            Set.of(),
            Set.of(),
            Set.of()));

    assertThrows(
        AccessDeniedException.class,
        () -> catalog.verifyUserCanActivateRequesterPrivileges(
            SAMPLE_REQUESTING_USER,
            SAMPLE_PROJECT,
            peerApproval,
            List.of(peerApprovalPrivilege.id())));
  }

  // ---------------------------------------------------------------------------
  // verifyUserCanRequest.
  // ---------------------------------------------------------------------------

  @Test
  public void whenUserNotAllowedToActivate_ThenVerifyUserCanRequestThrowsException() throws Exception {
    var policyAnalyzer = Mockito.mock(PolicyAnalyzerRepository.class);

    var catalog = new MpaProjectRoleCatalog(
        policyAnalyzer,
        Mockito.mock(ResourceManagerClient.class),
        new MpaProjectRoleCatalog.Options(null, Duration.ofMinutes(30), 1, 2));

    var selfApprovalPrivilege = new RequesterPrivilege<>(
        new ProjectRoleBinding(new RoleBinding(SAMPLE_PROJECT, SAMPLE_ROLE)),
        "-",
        new SelfApproval(),
        RequesterPrivilege.Status.INACTIVE);

    var selfApproval = new SelfApproval();

    when(policyAnalyzer
        .findRequesterPrivileges(
            eq(SAMPLE_REQUESTING_USER),
            eq(SAMPLE_PROJECT),
            eq(Set.of(selfApproval)),
            eq(EnumSet.of(RequesterPrivilege.Status.INACTIVE))))
        .thenReturn(RequesterPrivilegeSet.empty());

    var request = Mockito.mock(ActivationRequest.class);
    when(request.duration()).thenReturn(catalog.options().minActivationDuration());
    when(request.requestingUser()).thenReturn(SAMPLE_REQUESTING_USER);
    when(request.requesterPrivilege()).thenReturn(selfApprovalPrivilege.id());
    when(request.activationType()).thenReturn(selfApproval);

    assertThrows(
        AccessDeniedException.class,
        () -> catalog.verifyUserCanRequest(request));
  }

  @Test
  public void whenUserAllowedToActivate_ThenVerifyUserCanRequestReturns() throws Exception {
    var policyAnalyzer = Mockito.mock(PolicyAnalyzerRepository.class);

    var catalog = new MpaProjectRoleCatalog(
        policyAnalyzer,
        Mockito.mock(ResourceManagerClient.class),
        new MpaProjectRoleCatalog.Options(null, Duration.ofMinutes(30), 1, 2));

    var selfApprovalPrivilege = new RequesterPrivilege<>(
        new ProjectRoleBinding(new RoleBinding(SAMPLE_PROJECT, SAMPLE_ROLE)),
        "-",
        new SelfApproval(),
        RequesterPrivilege.Status.INACTIVE);

    var selfApproval = new SelfApproval();

    when(policyAnalyzer
<<<<<<< HEAD
        .findRequesterPrivileges(
            eq(SAMPLE_REQUESTING_USER),
            eq(SAMPLE_PROJECT),
            eq(Set.of(selfApproval)),
            eq(EnumSet.of(RequesterPrivilege.Status.INACTIVE))))
        .thenReturn(RequesterPrivilegeSet.build(
            new TreeSet<>(Set.of(selfApprovalPrivilege)),
            Set.of(),
            Set.of(),
            Set.of()));

    var request = Mockito.mock(ActivationRequest.class);
=======
      .findEntitlements(
        eq(SAMPLE_REQUESTING_USER),
        eq(SAMPLE_PROJECT),
        eq(EnumSet.of(ActivationType.JIT)),
        eq(EnumSet.of(Entitlement.Status.AVAILABLE))))
      .thenReturn(new EntitlementSet<>(
        new TreeSet<>(Set.of(jitEntitlement)),
        new TreeSet<>(),
        Set.of()));

    var request = Mockito.mock(JitActivationRequest.class);
>>>>>>> 9575353c
    when(request.duration()).thenReturn(catalog.options().minActivationDuration());
    when(request.requestingUser()).thenReturn(SAMPLE_REQUESTING_USER);
    when(request.requesterPrivilege()).thenReturn(selfApprovalPrivilege.id());
    when(request.activationType()).thenReturn(selfApproval);

    catalog.verifyUserCanRequest(request);
  }

  // ---------------------------------------------------------------------------
  // verifyUserCanApprove.
  // ---------------------------------------------------------------------------

  @Test
  public void whenUserNotAllowedToActivate_ThenVerifyUserCanApproveThrowsException() throws Exception {
    var policyAnalyzer = Mockito.mock(PolicyAnalyzerRepository.class);

    var catalog = new MpaProjectRoleCatalog(
        policyAnalyzer,
        Mockito.mock(ResourceManagerClient.class),
        new MpaProjectRoleCatalog.Options(null, Duration.ofMinutes(30), 1, 2));

    var peerApprovalPrivilege = new RequesterPrivilege<>(
        new ProjectRoleBinding(new RoleBinding(SAMPLE_PROJECT, SAMPLE_ROLE)),
        "-",
        new PeerApproval("topic"),
        RequesterPrivilege.Status.INACTIVE);

    when(policyAnalyzer
        .findReviewerPrivelegeHolders(
            peerApprovalPrivilege.id(),
            peerApprovalPrivilege.activationType()))
        .thenReturn(Set.of());

    var request = Mockito.mock(ActivationRequest.class);
    when(request.duration()).thenReturn(catalog.options().minActivationDuration());
    when(request.requestingUser()).thenReturn(SAMPLE_REQUESTING_USER);
    when(request.reviewers()).thenReturn(Set.of(SAMPLE_APPROVING_USER));
    when(request.requesterPrivilege()).thenReturn(peerApprovalPrivilege.id());
    when(request.activationType()).thenReturn(new PeerApproval("topic"));

    assertThrows(
        AccessDeniedException.class,
        () -> catalog.verifyUserCanApprove(SAMPLE_APPROVING_USER, request));
  }

  @Test
  public void whenUserAllowedToActivate_ThenVerifyUserCanApproveReturns() throws Exception {
    var policyAnalyzer = Mockito.mock(PolicyAnalyzerRepository.class);

    var catalog = new MpaProjectRoleCatalog(
        policyAnalyzer,
        Mockito.mock(ResourceManagerClient.class),
        new MpaProjectRoleCatalog.Options(null, Duration.ofMinutes(30), 1, 2));

    var peerApproval = new PeerApproval("topic");

    var peerApprovalPrivilege = new RequesterPrivilege<>(
        new ProjectRoleBinding(new RoleBinding(SAMPLE_PROJECT, SAMPLE_ROLE)),
        "-",
        peerApproval,
        RequesterPrivilege.Status.INACTIVE);

    when(policyAnalyzer
<<<<<<< HEAD
        .findReviewerPrivelegeHolders(
            peerApprovalPrivilege.id(),
            peerApprovalPrivilege.activationType()))
        .thenReturn(Set.of(SAMPLE_APPROVING_USER));

    var request = Mockito.mock(ActivationRequest.class);
=======
      .findEntitlements(
        eq(SAMPLE_APPROVIING_USER),
        eq(SAMPLE_PROJECT),
        eq(EnumSet.of(ActivationType.MPA)),
        eq(EnumSet.of(Entitlement.Status.AVAILABLE))))
      .thenReturn(new EntitlementSet<>(
        new TreeSet<>(Set.of(mpaEntitlement)),
        new TreeSet<>(),
        Set.of()));

    var request = Mockito.mock(MpaActivationRequest.class);
>>>>>>> 9575353c
    when(request.duration()).thenReturn(catalog.options().minActivationDuration());
    when(request.requestingUser()).thenReturn(SAMPLE_REQUESTING_USER);
    when(request.reviewers()).thenReturn(Set.of(SAMPLE_APPROVING_USER));
    when(request.requesterPrivilege()).thenReturn(peerApprovalPrivilege.id());
    when(request.activationType()).thenReturn(peerApproval);

    catalog.verifyUserCanApprove(SAMPLE_APPROVING_USER, request);
  }

  // ---------------------------------------------------------------------------
  // listProjects.
  // ---------------------------------------------------------------------------

  @Test
  public void whenProjectQueryProvided_thenListProjectsPerformsProjectSearch() throws Exception {
    var resourceManager = Mockito.mock(ResourceManagerClient.class);
    when(resourceManager.searchProjectIds(eq("query")))
        .thenReturn(new TreeSet<>(Set.of(
            new ProjectId("project-2"),
            new ProjectId("project-3"),
            new ProjectId("project-1"))));

    var catalog = new MpaProjectRoleCatalog(
        Mockito.mock(PolicyAnalyzerRepository.class),
        resourceManager,
        new MpaProjectRoleCatalog.Options(
            "query",
            Duration.ofMinutes(5),
            1,
            1));

    var projects = catalog.listProjects(SAMPLE_REQUESTING_USER);
    assertIterableEquals(
        List.of( // Sorted
            new ProjectId("project-1"),
            new ProjectId("project-2"),
            new ProjectId("project-3")),
        projects);
  }

  @Test
  public void whenProjectQueryNotProvided_thenListProjectsPerformsPolicySearch() throws Exception {
    var policyAnalyzer = Mockito.mock(PolicyAnalyzerRepository.class);
    when(policyAnalyzer.findProjectsWithRequesterPrivileges(eq(SAMPLE_REQUESTING_USER)))
        .thenReturn(new TreeSet<>(Set.of(
            new ProjectId("project-2"),
            new ProjectId("project-3"),
            new ProjectId("project-1"))));

    var catalog = new MpaProjectRoleCatalog(
        policyAnalyzer,
        Mockito.mock(ResourceManagerClient.class),
        new MpaProjectRoleCatalog.Options(
            "",
            Duration.ofMinutes(5),
            1,
            1));

    var projects = catalog.listProjects(SAMPLE_REQUESTING_USER);
    assertIterableEquals(
        List.of( // Sorted
            new ProjectId("project-1"),
            new ProjectId("project-2"),
            new ProjectId("project-3")),
        projects);
  }

  // ---------------------------------------------------------------------------
  // listRequesterPrivileges.
  // ---------------------------------------------------------------------------

  @Test
  public void listRequesterPrivilegesReturnsAvailableAndActiveRequesterPrivileges() throws Exception {
    var policyAnalyzer = Mockito.mock(PolicyAnalyzerRepository.class);

    when(policyAnalyzer.findRequesterPrivileges(
        eq(SAMPLE_REQUESTING_USER),
        eq(SAMPLE_PROJECT),
        any(),
        any()))
        .thenReturn(RequesterPrivilegeSet.empty());

    var catalog = new MpaProjectRoleCatalog(
        policyAnalyzer,
        Mockito.mock(ResourceManagerClient.class),
        new MpaProjectRoleCatalog.Options(
            null,
            Duration.ofMinutes(5),
            1,
            1));

    var privileges = catalog.listRequesterPrivileges(SAMPLE_REQUESTING_USER, SAMPLE_PROJECT);
    assertNotNull(privileges);

    verify(policyAnalyzer, times(1)).findRequesterPrivileges(
        eq(SAMPLE_REQUESTING_USER),
        eq(SAMPLE_PROJECT),
        argThat(types -> types.stream().map(type -> type.name()).collect(Collectors.toList())
            .containsAll(List.of("SELF_APPROVAL", "PEER_APPROVAL()", "EXTERNAL_APPROVAL()"))),
        eq(EnumSet.of(RequesterPrivilege.Status.INACTIVE, RequesterPrivilege.Status.ACTIVE)));
  }

  // ---------------------------------------------------------------------------
  // listReviewers.
  // ---------------------------------------------------------------------------

  @Test
  public void whenUserNotAllowedToActivateRole_ThenListReviewersThrowsException() throws Exception {
    var policyAnalyzer = Mockito.mock(PolicyAnalyzerRepository.class);

    var peerApproval = new PeerApproval("topic");

    when(policyAnalyzer.findRequesterPrivileges(
        eq(SAMPLE_REQUESTING_USER),
        eq(SAMPLE_PROJECT),
        eq(Set.of(peerApproval)),
        any()))
        .thenReturn(RequesterPrivilegeSet.empty());

    var catalog = new MpaProjectRoleCatalog(
        policyAnalyzer,
        Mockito.mock(ResourceManagerClient.class),
        new MpaProjectRoleCatalog.Options(
            null,
            Duration.ofMinutes(5),
            1,
            1));

    var roleBinding = new RoleBinding(SAMPLE_PROJECT, SAMPLE_ROLE);
    assertThrows(
        AccessDeniedException.class,
        () -> catalog.listReviewers(SAMPLE_REQUESTING_USER, new RequesterPrivilege<ProjectRoleBinding>(
            new ProjectRoleBinding(roleBinding), roleBinding.role(), peerApproval,
            Status.INACTIVE)));
  }

  @Test
  public void whenUserAllowedToActivateRoleWithoutMpa_ThenListReviewersReturnsList() throws Exception {
    var policyAnalyzer = Mockito.mock(PolicyAnalyzerRepository.class);
<<<<<<< HEAD
    var roleBinding = new RoleBinding(SAMPLE_PROJECT, SAMPLE_ROLE);
    var peerApproval = new PeerApproval("topic");
    var privilege = new RequesterPrivilege<ProjectRoleBinding>(new ProjectRoleBinding(roleBinding),
        roleBinding.role(), peerApproval, Status.INACTIVE);
    when(policyAnalyzer.findRequesterPrivileges(
        eq(SAMPLE_REQUESTING_USER),
        eq(SAMPLE_PROJECT),
        eq(Set.of(peerApproval)),
        any()))
        .thenReturn(RequesterPrivilegeSet.build(
            new TreeSet<>(Set.of(new RequesterPrivilege<>(
                new ProjectRoleBinding(new RoleBinding(SAMPLE_PROJECT, "roles/different-role")),
                "-",
                peerApproval,
                RequesterPrivilege.Status.INACTIVE))),
            Set.of(),
            Set.of(),
            Set.of()));
=======
    var role = new ProjectRoleBinding(new RoleBinding(SAMPLE_PROJECT, SAMPLE_ROLE));
    when(policyAnalyzer.findEntitlements(
      eq(SAMPLE_REQUESTING_USER),
      eq(SAMPLE_PROJECT),
      eq(EnumSet.of(ActivationType.MPA)),
      any()))
      .thenReturn(new EntitlementSet<>((
        new TreeSet<>(Set.of(new Entitlement<>(
          new ProjectRoleBinding(new RoleBinding(SAMPLE_PROJECT, "roles/different-role")),
          "-",
          ActivationType.MPA,
          Entitlement.Status.AVAILABLE)))),
        new TreeSet<>(),
        Set.of()));
>>>>>>> 9575353c

    var catalog = new MpaProjectRoleCatalog(
        policyAnalyzer,
        Mockito.mock(ResourceManagerClient.class),
        new MpaProjectRoleCatalog.Options(
            null,
            Duration.ofMinutes(5),
            1,
            1));

    assertThrows(
        AccessDeniedException.class,
        () -> catalog.listReviewers(SAMPLE_REQUESTING_USER, privilege));
  }

  @Test
  public void whenUserAllowedToActivatePeerApprovalPrivilege_ThenListReviewersExcludesUser() throws Exception {
    var policyAnalyzer = Mockito.mock(PolicyAnalyzerRepository.class);
    var role = new ProjectRoleBinding(new RoleBinding(SAMPLE_PROJECT, SAMPLE_ROLE));
<<<<<<< HEAD
    when(policyAnalyzer.findRequesterPrivileges(
        eq(SAMPLE_REQUESTING_USER),
        eq(SAMPLE_PROJECT),
        eq(Set.of(new PeerApproval("topic"))),
        any()))
        .thenReturn(RequesterPrivilegeSet.build((new TreeSet<>(Set.of(new RequesterPrivilege<>(
            role,
            "-",
            new PeerApproval("topic"),
            RequesterPrivilege.Status.INACTIVE)))),
            Set.of(),
            Set.of(),
            Set.of()));
=======
    when(policyAnalyzer.findEntitlements(
      eq(SAMPLE_REQUESTING_USER),
      eq(SAMPLE_PROJECT),
      eq(EnumSet.of(ActivationType.MPA)),
      any()))
      .thenReturn(new EntitlementSet<>((
        new TreeSet<>(Set.of(new Entitlement<>(
          role,
          "-",
          ActivationType.MPA,
          Entitlement.Status.AVAILABLE)))),
        new TreeSet<>(),
        Set.of()));
>>>>>>> 9575353c
    when(policyAnalyzer
        .findReviewerPrivelegeHolders(
            eq(role),
            eq(new PeerApproval("topic"))))
        .thenReturn(Set.of(SAMPLE_APPROVING_USER, SAMPLE_REQUESTING_USER));

    var catalog = new MpaProjectRoleCatalog(
        policyAnalyzer,
        Mockito.mock(ResourceManagerClient.class),
        new MpaProjectRoleCatalog.Options(null, Duration.ofMinutes(30), 1, 2));

    var peerApproval = new PeerApproval("topic");

    var peerApprovalPrivilege = new RequesterPrivilege<>(
        new ProjectRoleBinding(new RoleBinding(SAMPLE_PROJECT, SAMPLE_ROLE)),
        "-",
        peerApproval,
        RequesterPrivilege.Status.INACTIVE);

    when(policyAnalyzer
        .findRequesterPrivileges(
            eq(SAMPLE_REQUESTING_USER),
            eq(SAMPLE_PROJECT),
            eq(Set.of(peerApproval)),
            eq(EnumSet.of(RequesterPrivilege.Status.INACTIVE))))
        .thenReturn(RequesterPrivilegeSet.build(
            new TreeSet<>(Set.of(peerApprovalPrivilege)),
            Set.of(),
            Set.of(),
            Set.of()));

    when(policyAnalyzer
        .findReviewerPrivelegeHolders(
            eq(peerApprovalPrivilege.id()),
            eq(peerApproval)))
        .thenReturn(Set.of(SAMPLE_REQUESTING_USER, SAMPLE_APPROVING_USER));

    var reviewers = catalog.listReviewers(SAMPLE_REQUESTING_USER, peerApprovalPrivilege);
    assertIterableEquals(Set.of(SAMPLE_APPROVING_USER), reviewers);
  }

  @Test
  public void whenUserAllowedToActivateExternalApprovalPrivilege_ThenListReviewersIncludesReviewers()
      throws Exception {
    var policyAnalyzer = Mockito.mock(PolicyAnalyzerRepository.class);

    var catalog = new MpaProjectRoleCatalog(
        policyAnalyzer,
        Mockito.mock(ResourceManagerClient.class),
        new MpaProjectRoleCatalog.Options(null, Duration.ofMinutes(30), 1, 2));

    var externalApproval = new ExternalApproval("topic");

    var externalApprovalPrivilege = new RequesterPrivilege<>(
        new ProjectRoleBinding(new RoleBinding(SAMPLE_PROJECT, SAMPLE_ROLE)),
        "-",
        externalApproval,
        RequesterPrivilege.Status.INACTIVE);

    var reviewerEntitlement = new ReviewerPrivilege<ProjectRoleBinding>(
        new ProjectRoleBinding(new RoleBinding(SAMPLE_PROJECT, SAMPLE_ROLE)),
        "-",
        Set.of(externalApproval));

    when(policyAnalyzer
        .findRequesterPrivileges(
            eq(SAMPLE_REQUESTING_USER),
            eq(SAMPLE_PROJECT),
            eq(Set.of(externalApproval)),
            eq(EnumSet.of(RequesterPrivilege.Status.INACTIVE))))
        .thenReturn(RequesterPrivilegeSet.build(
            new TreeSet<>(Set.of(externalApprovalPrivilege)),
            Set.of(),
            Set.of(),
            Set.of()));

    when(policyAnalyzer
        .findReviewerPrivelegeHolders(
            eq(reviewerEntitlement.id()),
            eq(externalApproval)))
        .thenReturn(Set.of(SAMPLE_REQUESTING_USER, SAMPLE_APPROVING_USER));

    var reviewers = catalog.listReviewers(SAMPLE_REQUESTING_USER, externalApprovalPrivilege);
    assertIterableEquals(Set.of(SAMPLE_APPROVING_USER), reviewers);
  }
}<|MERGE_RESOLUTION|>--- conflicted
+++ resolved
@@ -45,13 +45,8 @@
 
 public class TestMpaProjectRoleCatalog {
 
-<<<<<<< HEAD
-  private static final UserId SAMPLE_REQUESTING_USER = new UserId("user@example.com");
-  private static final UserId SAMPLE_APPROVING_USER = new UserId("approver@example.com");
-=======
   private static final UserEmail SAMPLE_REQUESTING_USER = new UserEmail("user@example.com");
-  private static final UserEmail SAMPLE_APPROVIING_USER = new UserEmail("approver@example.com");
->>>>>>> 9575353c
+  private static final UserEmail SAMPLE_APPROVING_USER = new UserEmail("approver@example.com");
   private static final ProjectId SAMPLE_PROJECT = new ProjectId("project-1");
   private static final String SAMPLE_ROLE = "roles/resourcemanager.role1";
 
@@ -151,16 +146,10 @@
     var request = Mockito.mock(ActivationRequest.class);
     when(request.duration()).thenReturn(catalog.options().minActivationDuration());
     when(request.reviewers()).thenReturn(Set.of(
-<<<<<<< HEAD
-        new UserId("user-1@example.com"),
-        new UserId("user-2@example.com"),
-        new UserId("user-3@example.com")));
+        new UserEmail("user-1@example.com"),
+        new UserEmail("user-2@example.com"),
+        new UserEmail("user-3@example.com")));
     when(request.activationType()).thenReturn(new ExternalApproval("topic"));
-=======
-      new UserEmail("user-1@example.com"),
-      new UserEmail("user-2@example.com"),
-      new UserEmail("user-3@example.com")));
->>>>>>> 9575353c
 
     assertThrows(
         IllegalArgumentException.class,
@@ -181,12 +170,8 @@
     var request = Mockito.mock(ActivationRequest.class);
     when(request.duration()).thenReturn(catalog.options().minActivationDuration());
     when(request.reviewers()).thenReturn(Set.of(
-<<<<<<< HEAD
-        new UserId("user-1@example.com")));
+        new UserEmail("user-1@example.com")));
     when(request.activationType()).thenReturn(new PeerApproval("topic"));
-=======
-      new UserEmail("user-1@example.com")));
->>>>>>> 9575353c
 
     assertThrows(
         IllegalArgumentException.class,
@@ -207,12 +192,8 @@
     var request = Mockito.mock(ActivationRequest.class);
     when(request.duration()).thenReturn(catalog.options().minActivationDuration());
     when(request.reviewers()).thenReturn(Set.of(
-<<<<<<< HEAD
-        new UserId("user-1@example.com")));
+        new UserEmail("user-1@example.com")));
     when(request.activationType()).thenReturn(new ExternalApproval("topic"));
-=======
-      new UserEmail("user-1@example.com")));
->>>>>>> 9575353c
 
     catalog.validateRequest(request);
   }
@@ -338,16 +319,14 @@
     var peerApproval = new PeerApproval("topic");
 
     when(policyAnalyzer
-<<<<<<< HEAD
         .findRequesterPrivileges(
             eq(SAMPLE_REQUESTING_USER),
             eq(SAMPLE_PROJECT),
             eq(Set.of(peerApproval)),
             eq(EnumSet.of(RequesterPrivilege.Status.INACTIVE))))
-        .thenReturn(RequesterPrivilegeSet.build(
+        .thenReturn(new RequesterPrivilegeSet<>(
             new TreeSet(Set.of(peerApprovalPrivilege)),
-            Set.of(),
-            Set.of(),
+            new TreeSet<>(),
             Set.of()));
 
     assertDoesNotThrow(
@@ -375,17 +354,6 @@
         RequesterPrivilege.Status.INACTIVE);
 
     var peerApproval = new PeerApproval("");
-=======
-      .findEntitlements(
-        eq(SAMPLE_REQUESTING_USER),
-        eq(SAMPLE_PROJECT),
-        eq(EnumSet.of(ActivationType.MPA)),
-        eq(EnumSet.of(Entitlement.Status.AVAILABLE))))
-      .thenReturn(new EntitlementSet<>(
-        new TreeSet<>(Set.of(mpaEntitlement)),
-        new TreeSet<>(),
-        Set.of()));
->>>>>>> 9575353c
 
     when(policyAnalyzer
         .findRequesterPrivileges(
@@ -393,10 +361,9 @@
             eq(SAMPLE_PROJECT),
             eq(Set.of(peerApproval)),
             eq(EnumSet.of(RequesterPrivilege.Status.INACTIVE))))
-        .thenReturn(RequesterPrivilegeSet.build(
+        .thenReturn(new RequesterPrivilegeSet<>(
             new TreeSet<>(Set.of(peerApprovalPrivilege)),
-            Set.of(),
-            Set.of(),
+            new TreeSet<>(),
             Set.of()));
 
     assertThrows(
@@ -466,32 +433,17 @@
     var selfApproval = new SelfApproval();
 
     when(policyAnalyzer
-<<<<<<< HEAD
         .findRequesterPrivileges(
             eq(SAMPLE_REQUESTING_USER),
             eq(SAMPLE_PROJECT),
             eq(Set.of(selfApproval)),
             eq(EnumSet.of(RequesterPrivilege.Status.INACTIVE))))
-        .thenReturn(RequesterPrivilegeSet.build(
+        .thenReturn(new RequesterPrivilegeSet(
             new TreeSet<>(Set.of(selfApprovalPrivilege)),
-            Set.of(),
-            Set.of(),
+            new TreeSet<>(),
             Set.of()));
 
     var request = Mockito.mock(ActivationRequest.class);
-=======
-      .findEntitlements(
-        eq(SAMPLE_REQUESTING_USER),
-        eq(SAMPLE_PROJECT),
-        eq(EnumSet.of(ActivationType.JIT)),
-        eq(EnumSet.of(Entitlement.Status.AVAILABLE))))
-      .thenReturn(new EntitlementSet<>(
-        new TreeSet<>(Set.of(jitEntitlement)),
-        new TreeSet<>(),
-        Set.of()));
-
-    var request = Mockito.mock(JitActivationRequest.class);
->>>>>>> 9575353c
     when(request.duration()).thenReturn(catalog.options().minActivationDuration());
     when(request.requestingUser()).thenReturn(SAMPLE_REQUESTING_USER);
     when(request.requesterPrivilege()).thenReturn(selfApprovalPrivilege.id());
@@ -555,26 +507,12 @@
         RequesterPrivilege.Status.INACTIVE);
 
     when(policyAnalyzer
-<<<<<<< HEAD
         .findReviewerPrivelegeHolders(
             peerApprovalPrivilege.id(),
             peerApprovalPrivilege.activationType()))
         .thenReturn(Set.of(SAMPLE_APPROVING_USER));
 
     var request = Mockito.mock(ActivationRequest.class);
-=======
-      .findEntitlements(
-        eq(SAMPLE_APPROVIING_USER),
-        eq(SAMPLE_PROJECT),
-        eq(EnumSet.of(ActivationType.MPA)),
-        eq(EnumSet.of(Entitlement.Status.AVAILABLE))))
-      .thenReturn(new EntitlementSet<>(
-        new TreeSet<>(Set.of(mpaEntitlement)),
-        new TreeSet<>(),
-        Set.of()));
-
-    var request = Mockito.mock(MpaActivationRequest.class);
->>>>>>> 9575353c
     when(request.duration()).thenReturn(catalog.options().minActivationDuration());
     when(request.requestingUser()).thenReturn(SAMPLE_REQUESTING_USER);
     when(request.reviewers()).thenReturn(Set.of(SAMPLE_APPROVING_USER));
@@ -714,7 +652,6 @@
   @Test
   public void whenUserAllowedToActivateRoleWithoutMpa_ThenListReviewersReturnsList() throws Exception {
     var policyAnalyzer = Mockito.mock(PolicyAnalyzerRepository.class);
-<<<<<<< HEAD
     var roleBinding = new RoleBinding(SAMPLE_PROJECT, SAMPLE_ROLE);
     var peerApproval = new PeerApproval("topic");
     var privilege = new RequesterPrivilege<ProjectRoleBinding>(new ProjectRoleBinding(roleBinding),
@@ -724,31 +661,14 @@
         eq(SAMPLE_PROJECT),
         eq(Set.of(peerApproval)),
         any()))
-        .thenReturn(RequesterPrivilegeSet.build(
+        .thenReturn(new RequesterPrivilegeSet(
             new TreeSet<>(Set.of(new RequesterPrivilege<>(
                 new ProjectRoleBinding(new RoleBinding(SAMPLE_PROJECT, "roles/different-role")),
                 "-",
                 peerApproval,
                 RequesterPrivilege.Status.INACTIVE))),
-            Set.of(),
-            Set.of(),
+            new TreeSet<>(),
             Set.of()));
-=======
-    var role = new ProjectRoleBinding(new RoleBinding(SAMPLE_PROJECT, SAMPLE_ROLE));
-    when(policyAnalyzer.findEntitlements(
-      eq(SAMPLE_REQUESTING_USER),
-      eq(SAMPLE_PROJECT),
-      eq(EnumSet.of(ActivationType.MPA)),
-      any()))
-      .thenReturn(new EntitlementSet<>((
-        new TreeSet<>(Set.of(new Entitlement<>(
-          new ProjectRoleBinding(new RoleBinding(SAMPLE_PROJECT, "roles/different-role")),
-          "-",
-          ActivationType.MPA,
-          Entitlement.Status.AVAILABLE)))),
-        new TreeSet<>(),
-        Set.of()));
->>>>>>> 9575353c
 
     var catalog = new MpaProjectRoleCatalog(
         policyAnalyzer,
@@ -768,35 +688,20 @@
   public void whenUserAllowedToActivatePeerApprovalPrivilege_ThenListReviewersExcludesUser() throws Exception {
     var policyAnalyzer = Mockito.mock(PolicyAnalyzerRepository.class);
     var role = new ProjectRoleBinding(new RoleBinding(SAMPLE_PROJECT, SAMPLE_ROLE));
-<<<<<<< HEAD
     when(policyAnalyzer.findRequesterPrivileges(
         eq(SAMPLE_REQUESTING_USER),
         eq(SAMPLE_PROJECT),
         eq(Set.of(new PeerApproval("topic"))),
         any()))
-        .thenReturn(RequesterPrivilegeSet.build((new TreeSet<>(Set.of(new RequesterPrivilege<>(
-            role,
-            "-",
-            new PeerApproval("topic"),
-            RequesterPrivilege.Status.INACTIVE)))),
-            Set.of(),
-            Set.of(),
+        .thenReturn(new RequesterPrivilegeSet((new TreeSet<>(
+            Set.of(
+                new RequesterPrivilege<>(
+                    role,
+                    "-",
+                    new PeerApproval("topic"),
+                    RequesterPrivilege.Status.INACTIVE)))),
+            new TreeSet<>(),
             Set.of()));
-=======
-    when(policyAnalyzer.findEntitlements(
-      eq(SAMPLE_REQUESTING_USER),
-      eq(SAMPLE_PROJECT),
-      eq(EnumSet.of(ActivationType.MPA)),
-      any()))
-      .thenReturn(new EntitlementSet<>((
-        new TreeSet<>(Set.of(new Entitlement<>(
-          role,
-          "-",
-          ActivationType.MPA,
-          Entitlement.Status.AVAILABLE)))),
-        new TreeSet<>(),
-        Set.of()));
->>>>>>> 9575353c
     when(policyAnalyzer
         .findReviewerPrivelegeHolders(
             eq(role),
@@ -822,10 +727,9 @@
             eq(SAMPLE_PROJECT),
             eq(Set.of(peerApproval)),
             eq(EnumSet.of(RequesterPrivilege.Status.INACTIVE))))
-        .thenReturn(RequesterPrivilegeSet.build(
+        .thenReturn(new RequesterPrivilegeSet(
             new TreeSet<>(Set.of(peerApprovalPrivilege)),
-            Set.of(),
-            Set.of(),
+            new TreeSet<>(),
             Set.of()));
 
     when(policyAnalyzer
@@ -867,10 +771,9 @@
             eq(SAMPLE_PROJECT),
             eq(Set.of(externalApproval)),
             eq(EnumSet.of(RequesterPrivilege.Status.INACTIVE))))
-        .thenReturn(RequesterPrivilegeSet.build(
+        .thenReturn(new RequesterPrivilegeSet(
             new TreeSet<>(Set.of(externalApprovalPrivilege)),
-            Set.of(),
-            Set.of(),
+            new TreeSet<>(),
             Set.of()));
 
     when(policyAnalyzer
