--- conflicted
+++ resolved
@@ -39,18 +39,10 @@
     private final String templateId;
 
     protected TestNotification(
-<<<<<<< HEAD
-        UserId recipient,
+        UserEmail recipient,
         String subject,
         Map<String, Object> properties,
         String templateId) {
-=======
-      UserEmail recipient,
-      String subject,
-      Map<String, Object> properties,
-      String templateId
-    ) {
->>>>>>> 9575353c
       super(
           List.of(recipient),
           List.of(),
@@ -76,17 +68,10 @@
     properties.put("TEST-2", "<value2/>");
 
     var notification = new TestNotification(
-<<<<<<< HEAD
-        new UserId("user@example.com"),
+        new UserEmail("user@example.com"),
         "Test email",
         properties,
         "ignored-templateid");
-=======
-      new UserEmail("user@example.com"),
-      "Test email",
-      properties,
-      "ignored-templateid");
->>>>>>> 9575353c
 
     var template = new MailNotificationService.MessageTemplate(
         notification.properties
@@ -108,17 +93,10 @@
     properties.put("TEST-1", Instant.ofEpochSecond(86400));
 
     var notification = new TestNotification(
-<<<<<<< HEAD
-        new UserId("user@example.com"),
+        new UserEmail("user@example.com"),
         "Test email",
         properties,
         "ignored-templateid");
-=======
-      new UserEmail("user@example.com"),
-      "Test email",
-      properties,
-      "ignored-templateid");
->>>>>>> 9575353c
 
     var template = new MailNotificationService.MessageTemplate(
         notification.properties
